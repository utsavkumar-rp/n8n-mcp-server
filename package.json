--- conflicted
+++ resolved
@@ -1,10 +1,6 @@
 {
-  "name": "@leonardsellem/n8n-mcp-server",
-<<<<<<< HEAD
+  "name": "@utsavkumar-rp/n8n-mcp-server",
   "version": "0.1.8",
-=======
-  "version": "0.1.7",
->>>>>>> e471f801
   "description": "Model Context Protocol (MCP) server for n8n workflow automation",
   "main": "build/index.js",
   "type": "module",
